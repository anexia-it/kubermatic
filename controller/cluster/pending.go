--- conflicted
+++ resolved
@@ -258,7 +258,6 @@
 func (cc *clusterController) launchingCheckDeployments(c *api.Cluster) (*api.Cluster, error) {
 	ns := kubernetes.NamespaceName(c.Metadata.User, c.Metadata.Name)
 
-<<<<<<< HEAD
 	if c.Spec.MasterVersion == "" {
 		c.Spec.MasterVersion = cc.defaultMasterVersion.ID
 	}
@@ -273,17 +272,9 @@
 
 	deps := map[string]string{
 		"etcd":               masterVersion.EtcdDeploymentYaml,
-		"etcd-public":        masterVersion.EtcdPublicDeploymentYaml,
 		"apiserver":          masterVersion.ApiserverDeploymentYaml,
 		"controller-manager": masterVersion.ControllerDeploymentYaml,
 		"scheduler":          masterVersion.SchedulerDeploymentYaml,
-=======
-	deps := map[string]func(cc *clusterController, c *api.Cluster, dc, app string) (*extensionsv1beta1.Deployment, error){
-		"etcd":               loadDeploymentFile,
-		"apiserver":          loadDeploymentFile,
-		"controller-manager": loadDeploymentFile,
-		"scheduler":          loadDeploymentFile,
->>>>>>> 061bb394
 	}
 
 	existingDeps, err := cc.depStore.ByIndex("namespace", ns)
@@ -305,11 +296,7 @@
 			continue
 		}
 
-<<<<<<< HEAD
 		dep, err := resources.LoadDeploymentFile(c, masterVersion, cc.masterResourcesPath, cc.dc, yamlFile)
-=======
-		dep, err := gen(cc, c, cc.dc, s)
->>>>>>> 061bb394
 		if err != nil {
 			return nil, fmt.Errorf("failed to generate deployment %s: %v", s, err)
 		}
